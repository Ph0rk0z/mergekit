--- conflicted
+++ resolved
@@ -292,30 +292,19 @@
         for m in merge_config.referenced_models()
     ]
 
-<<<<<<< HEAD
-    if not any(a is False for a in model_arch_info):
-=======
     if all(a is not None for a in model_arch_info):
->>>>>>> 09c71ee6
         if not options.allow_crimes and not all(
             a == model_arch_info[0] for a in model_arch_info[1:]
         ):
             raise RuntimeError(
                 "Must specify --allow-crimes to attempt to mix different architectures"
             )
-<<<<<<< HEAD
-    else:
-        model_arch_info = ArchitectureInfoUtils.infer_architecture_info(merge_config)
-
-    return model_arch_info[0]
-=======
         return model_arch_info[0]
     else:
         warnings.warn("Attempting Automatic Merge.")
         model_arch_info = ArchitectureInfoUtils.infer_architecture_info(merge_config)
 
     return model_arch_info
->>>>>>> 09c71ee6
 
 
 __all__ = ["MergeOptions", "run_merge"]