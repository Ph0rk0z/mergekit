--- conflicted
+++ resolved
@@ -24,10 +24,6 @@
 from typing import ClassVar, Dict, List, Optional, Tuple, Union
 
 from huggingface_hub import snapshot_download
-<<<<<<< HEAD
-from huggingface_hub.utils import HfHubHTTPError
-=======
->>>>>>> 09c71ee6
 from pydantic import BaseModel, Field
 from transformers import PretrainedConfig
 from typing_extensions import Literal
@@ -561,13 +557,6 @@
             prefix_tracker=prefix_tracker,
         )
 
-<<<<<<< HEAD
-    if arch_name not in NAME_TO_ARCH:
-        warnings.warn(
-            f"Unsupported architecture {arch_name}, attempting automatic architecture generation"
-        )
-        return False
-=======
     @staticmethod
     def log_info(common_names, param_names, referenced_models):
         for i in range(1, len(param_names)):
@@ -668,7 +657,6 @@
                     return False
                 last_index = current_index
         return True
->>>>>>> 09c71ee6
 
     @staticmethod
     def ordered_sublist(list1: List[str], list2: List[str]) -> bool:
@@ -698,228 +686,6 @@
             {item.split(".")[0] for item in base_names if "." in item}
         )
 
-<<<<<<< HEAD
-    warnings.warn(
-        f"Unsupported model_type {config.model_type} for architecture {arch_name}"
-    )
-    return False
-
-
-class ArchitectureInfoUtils:
-    """Functions for inferring architecture information from a merge configuration."""
-
-    @staticmethod
-    def get_architecture_info(config: PretrainedConfig) -> ArchitectureInfo:
-        if len(config.architectures) != 1:
-            raise RuntimeError("More than one architecture in config?")
-
-        arch_name = config.architectures[0]
-
-        if arch_name == MixtralTensorNames.ARCHITECTURE_NAME:
-            return MixtralTensorNames.from_config(config)
-
-        if arch_name not in NAME_TO_ARCH:
-            warnings.warn(
-                f"Unsupported architecture {arch_name}, attempting automatic architecture generation"
-            )
-            return False
-
-        candidates = list(NAME_TO_ARCH[arch_name])
-        if len(candidates) == 1:
-            return candidates[0]
-
-        for c in candidates:
-            if c.definition.expected_model_type == config.model_type:
-                return c
-
-        warnings.warn(
-            f"Unsupported model_type {config.model_type} for architecture {arch_name}"
-        )
-        return False
-
-    @staticmethod
-    def infer_architecture_info(merge_config):
-        """Infer architecture info and prefixes for alignment."""
-        param_names = [
-            ParameterNamesUtils.get_model_parameter_names(source_model.model.path)
-            for source_model in merge_config.referenced_models()
-        ]
-        base_model = merge_config.base_model
-
-        paired_list = list(zip(param_names, merge_config.referenced_models()))
-        paired_list.sort(key=lambda x: len(x[0]), reverse=True)
-        for i, (_, model_name) in enumerate(paired_list):
-            if model_name == base_model:
-                paired_list.insert(0, paired_list.pop(i))
-                break
-        param_names, referenced_models = zip(*paired_list)
-        print(f"Base model selected: {referenced_models[0].model.path}")
-
-        prefixes = [""]
-        for i in range(1, len(param_names)):
-            assert len(param_names[0]) >= len(
-                param_names[i]
-            ), f"params name list0 can't be shorter than list{i}"
-            prefixes.append(
-                ParameterNamesUtils.find_prefix(param_names[0], param_names[i])
-            )
-
-        common_names = ParameterNamesUtils.find_common_ordered_names(
-            param_names, prefixes
-        )
-
-        ArchitectureInfoUtils.log_info(common_names, param_names, referenced_models)
-
-        if not common_names or any([p is None for p in prefixes]):
-            raise ValueError("Could not resolve model architecture automatically.")
-
-        prefix_tracker = {
-            model.model.path: f"{prefix}." if prefix else ""
-            for model, prefix in zip(referenced_models, prefixes)
-        }
-
-        arch_name = referenced_models[0].model.path
-        parameter_names = common_names
-
-        return [
-            AutomaticArchitectureInfo(
-                arch_name=arch_name,
-                parameter_names=parameter_names,
-                prefix_tracker=prefix_tracker,
-            )
-        ]
-
-    @staticmethod
-    def log_info(common_names, param_names, referenced_models):
-        for i in range(1, len(param_names)):
-            prefix, case_message = ParameterNamesUtils.report_names_similarity(
-                param_names[0], param_names[i]
-            )
-            logging.info(
-                f"Model {referenced_models[i].model.path}: \
-                    \n  {f'Best prefix found: {prefix}' if prefix else 'No prefix found'}\
-                    \n  {case_message.replace('MODEL_ID', referenced_models[i].model.path)}"
-            )
-
-        if len(common_names) != len(param_names[0]):
-            warnings.warn(
-                f"Merging {len(common_names)}/{len(param_names[0])} base model parameters. \
-                \n Base model selected: {referenced_models[0].model.path} \
-                \n Run 'fill_missing_params.py base_model_dir merge_output_dir' after merge to fill in missing params from base model."
-            )
-
-        if len(common_names) < 0.3 * len(param_names[0]):
-            warnings.warn(
-                f"Not many common parameters found. Are you sure you are merging the correct models?"
-            )
-
-
-class ParameterNamesUtils:
-    """Utility functions for handling parameter names."""
-
-    @staticmethod
-    def resolve_model_directory(repo_id: str) -> Path:
-        """Resolve the model directory (local or Hugging Face Hub)."""
-        if Path(repo_id).is_dir():
-            return Path(repo_id)
-
-        return Path(snapshot_download(repo_id))
-
-    @staticmethod
-    def get_model_parameter_names(repo_id: str) -> List[str]:
-        """Get parameter names of a model from a Hugging Face repo or local directory."""
-        model_dir = ParameterNamesUtils.resolve_model_directory(repo_id)
-        return list(ShardedTensorIndex.from_disk(str(model_dir)).tensor_paths.keys())
-
-    @staticmethod
-    def strip_prefix(name: str, prefix: str) -> str:
-        """Remove a single prefix from the start of a name."""
-        if prefix != "" and name.startswith(prefix + "."):
-            return name[len(prefix) + 1 :]
-        return name
-
-    @staticmethod
-    def find_prefix(list1: List[str], list2: List[str]) -> Optional[str]:
-        """
-        Find a prefix in list1 that, after removal, makes list2 an ordered sublist.
-        """
-        assert len(list1) >= len(list2), "params name list1 can't be shorter than list2"
-
-        possible_prefixes = {item.split(".")[0] for item in list1 if "." in item}
-        possible_prefixes = [""] + list(possible_prefixes)
-
-        prefix_matches = {}
-        best_prefix = ""  # Default to no prefix
-        for prefix in possible_prefixes:
-            stripped_list1 = [
-                ParameterNamesUtils.strip_prefix(item, prefix) for item in list1
-            ]
-            prefix_matches[prefix] = len(
-                [item for item in list2 if item in stripped_list1]
-            )
-
-        if max(prefix_matches.values()) > prefix_matches[""]:
-            best_prefix = max(prefix_matches, key=prefix_matches.get)
-
-        return best_prefix
-
-    @staticmethod
-    def find_common_ordered_names(
-        param_names: List[List[str]], prefixes: List[str]
-    ) -> List[str]:
-        """Identify and return common parameter names across all models, ensuring correct order. Also account for prefix."""
-        common_names = set(param_names[0])
-        for i in range(1, len(param_names)):
-            prefix = f"{prefixes[i]}." if prefixes[i] else ""
-            common_names.intersection_update({prefix + name for name in param_names[i]})
-        return [name for name in param_names[0] if name in common_names]
-
-    @staticmethod
-    def are_common_params_ordered(list1: List[str], list2: List[str]) -> bool:
-        """
-        Check if common elements of list2 maintain their relative order in list1.
-        """
-        common_params = set(list1).intersection(set(list2))
-        last_index = -1
-
-        for param in list2:
-            if param in common_params:
-                current_index = list1.index(param)
-                if current_index < last_index:
-                    return False
-                last_index = current_index
-        return True
-
-    @staticmethod
-    def ordered_sublist(list1: List[str], list2: List[str]) -> bool:
-        """
-        Check if list2 is a contiguous ordered sublist of list1.
-        """
-        n, m = len(list1), len(list2)
-
-        for i in range(n - m + 1):
-            if list1[i : i + m] == list2:
-                return True
-        return False
-
-    @staticmethod
-    def report_names_similarity(
-        base_names: List[str], other_names: List[str]
-    ) -> Tuple[Optional[str], str]:
-        """
-        Analyze similarity between parameter names of two models and identify shared prefixes.
-
-        Returns:
-            best_prefix (str): Best matching prefix for parameter names.
-            case_message (str): Explanation of the structural relationship.
-        """
-        possible_prefixes = {""}
-        possible_prefixes.update(
-            {item.split(".")[0] for item in base_names if "." in item}
-        )
-
-=======
->>>>>>> 09c71ee6
         prefixes_subset_overlap = {}
         best_prefix = None
         case_message = "No common parameter names found for any prefix"
@@ -929,13 +695,7 @@
                 ParameterNamesUtils.strip_prefix(name, prefix) for name in base_names
             ]
 
-<<<<<<< HEAD
-            if ParameterNamesUtils.ordered_sublist(
-                base_names_stripped, other_names
-            ):
-=======
             if ParameterNamesUtils.ordered_sublist(base_names_stripped, other_names):
->>>>>>> 09c71ee6
                 return prefix, "All params in model have exact match in base model."
 
             intersection = set(base_names_stripped).intersection(set(other_names))
